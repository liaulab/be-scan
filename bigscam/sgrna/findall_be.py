"""
Author: Calvin XiaoYang Hu
Date: 230906

{Description: primary workflow for generating and annotating a set of base editing guides}
"""

# imports
import argparse # for parsing arguments from command line

# importing functions
from ._gene_ import GeneForCRISPR
from ._BE_guides_ import identify_BE_guides, annotate_BE_guides

def add_parser_args(parser):

    ## all required arguments
    parser.add_argument('-g', '--gene_filepath', type=str,
                        help='gene sequence relative filepath to .fasta file')
    parser.add_argument('-e1', '--edit_from', type=str,
                        help='base to be edited')
    parser.add_argument('-e2', '--edit_to', type=str,
                        help='base to edit to')
    parser.add_argument('-c', '--cas_type', type=str,
                        help='which Cas9 (and associated PAM) is used')
    parser.add_argument('-p', '--protein_filepath', type=str,
                        help='protein sequence relative filepath to .fasta file')

<<<<<<< HEAD
## all required arguments
parser.add_argument('-g', '--gene_filepath', type=str,
                    help='gene sequence relative filepath to .fasta file')
parser.add_argument('-be', '--editing_mode', type=str,
                    help='which base editor is used')
parser.add_argument('-c', '--cas_type', type=str,
                    help='which Cas9 (and associated PAM) is used')
parser.add_argument('-p', '--protein_filepath', type=str,
                    help='protein sequence relative filepath to .fasta file')

## all optional arguments
parser.add_argument('--guide_length', type=int,
                    help='length of the guide, default is 23', default=23)
parser.add_argument('--output_dir', type=str,
                    help='output directory for the guides output file', default='')
parser.add_argument('--output_prefix', type=str,
                    help='output prefix for the guides output file', default='')
parser.add_argument('--output_type', type=str,
                    help='output file type for the guides output file', default='csv')
parser.add_argument('--window', nargs="+", type=int, 
                    help='the editing window inclusive entered as 2 integers, default is 4 8', default=[4, 8])
parser.add_argument('--PAM', type=str,
                    help='a motif which is required for recognition of a guide, entering this overrides the cas_type argument', default=None)
=======
    ## all optional arguments
    parser.add_argument('--guide_length', type=int,
                        help='length of the guide, default is 23')
    parser.add_argument('--output_dir', type=str,
                        help='output directory for the guides output file')
    parser.add_argument('--output_prefix', type=str,
                        help='output prefix for the guides output file')
    parser.add_argument('--output_type', type=str,
                        help='output file type for the guides output file (default is .csv)')
    parser.add_argument('--window', nargs="+", type=int, 
                        help='the editing window inclusive entered as 2 integers, default is 4 8')
    parser.add_argument('--PAM', type=str,
                        help='a motif which is required for recognition of a guide, entering this overrides the cas_type argument')

    return parser
>>>>>>> 82e8b642

def main(args):

    # create gene object and parses all guides as preprocessing
    gene = GeneForCRISPR(filepath=args.gene_filepath)
    print('Create gene object from', args.gene_filepath)
    gene.parse_exons()
    print('Parsing exons:', len(gene.exons), 'exons found')
    gene.find_all_guides()
    print('Preprocessing sucessful')

<<<<<<< HEAD
# create gene object and parses all guides as preprocessing
gene = GeneForCRISPR(filepath=args.gene_filepath)
print('Create gene object from', args.gene_filepath)
gene.parse_exons()
print('Parsing exons:', len(gene.exons), 'exons found')
gene.find_all_guides(n=args.guide_length)
print('Preprocessing sucessful')

# sort guides based on PAM/cas type and editing mode first to identify all possible guides
fwd_res, rev_res, mode = identify_guides(gene, args.cas_type, args.editing_mode, PAM=args.PAM, window=args.window)
print('Identifying guides:', len(fwd_res)+len(rev_res), 'guides found')
# using the preprocessing data to annotate which amino acid residues are mutated
df = annotate_guides(args.protein_filepath, fwd_res, rev_res, mode)
print('Annotating guides successful')

# correctly format the output path and filetype of the dataframe and save
output_type = args.output_type.lower()
assert output_type in ['csv', 'tsv', 'dat', 'xls', 'xlsx', 'json']
out_path = args.output_dir+args.output_prefix+'_'+args.cas_type+'_'+args.editing_mode+'_library.'+output_type
df.to_csv(out_path)
print('Successfully saved 0wO')

# think about how we can reformat this data to account for every combination of edits that can be made with a single guide
=======
    # sort guides based on PAM/cas type and editing mode first to identify all possible guides
    if args.PAM is None and args.window is None:
        fwd_res, rev_res, mode = identify_BE_guides(gene, args.cas_type, args.edit_from, args.edit_to)
    elif args.PAM is None and args.window is not None:
        fwd_res, rev_res, mode = identify_BE_guides(gene, args.cas_type, args.edit_from, args.edit_to, window=args.window)
    elif args.PAM is not None and args.window is None:
        fwd_res, rev_res, mode = identify_BE_guides(gene, args.cas_type, args.edit_from, args.edit_to, PAM=args.PAM)
    else: 
        fwd_res, rev_res, mode = identify_BE_guides(gene, args.cas_type, args.edit_from, args.edit_to, PAM=args.PAM, window=args.window)
    print('Identifying guides:', len(fwd_res)+len(rev_res), 'guides found')
    # using the preprocessing data to annotate which amino acid residues are mutated
    df = annotate_BE_guides(args.protein_filepath, fwd_res, rev_res, *mode)
    print('Annotating guides successful')

    # correctly format the output path and filetype of the dataframe and save
    if args.output_type is None: 
        output_type = 'csv'
        output_type = output_type.lower()
    else: 
        output_type = args.output_type.lower()
    assert output_type in ['csv', 'tsv', 'dat', 'xls', 'xlsx', 'json']
    if args.output_dir is None: 
        args.output_dir = ''
    if args.output_prefix is None: 
        args.output_prefix = ''
    out_path = args.output_dir+args.output_prefix+'_'+args.cas_type+'_'+args.edit_from+'to'+args.edit_to+'_library.'+output_type
    df.to_csv(out_path)
    print('Successfully saved 0wO')

    # think about how we can reformat this data to account for every combination of edits that can be made with a single guide
>>>>>>> 82e8b642
<|MERGE_RESOLUTION|>--- conflicted
+++ resolved
@@ -26,47 +26,21 @@
     parser.add_argument('-p', '--protein_filepath', type=str,
                         help='protein sequence relative filepath to .fasta file')
 
-<<<<<<< HEAD
-## all required arguments
-parser.add_argument('-g', '--gene_filepath', type=str,
-                    help='gene sequence relative filepath to .fasta file')
-parser.add_argument('-be', '--editing_mode', type=str,
-                    help='which base editor is used')
-parser.add_argument('-c', '--cas_type', type=str,
-                    help='which Cas9 (and associated PAM) is used')
-parser.add_argument('-p', '--protein_filepath', type=str,
-                    help='protein sequence relative filepath to .fasta file')
-
-## all optional arguments
-parser.add_argument('--guide_length', type=int,
-                    help='length of the guide, default is 23', default=23)
-parser.add_argument('--output_dir', type=str,
-                    help='output directory for the guides output file', default='')
-parser.add_argument('--output_prefix', type=str,
-                    help='output prefix for the guides output file', default='')
-parser.add_argument('--output_type', type=str,
-                    help='output file type for the guides output file', default='csv')
-parser.add_argument('--window', nargs="+", type=int, 
-                    help='the editing window inclusive entered as 2 integers, default is 4 8', default=[4, 8])
-parser.add_argument('--PAM', type=str,
-                    help='a motif which is required for recognition of a guide, entering this overrides the cas_type argument', default=None)
-=======
     ## all optional arguments
     parser.add_argument('--guide_length', type=int,
-                        help='length of the guide, default is 23')
+                        help='length of the guide, default is 23', default=23)
     parser.add_argument('--output_dir', type=str,
-                        help='output directory for the guides output file')
+                        help='output directory for the guides output file', default='')
     parser.add_argument('--output_prefix', type=str,
-                        help='output prefix for the guides output file')
+                        help='output prefix for the guides output file', default='')
     parser.add_argument('--output_type', type=str,
-                        help='output file type for the guides output file (default is .csv)')
+                        help='output file type for the guides output file', default='csv')
     parser.add_argument('--window', nargs="+", type=int, 
-                        help='the editing window inclusive entered as 2 integers, default is 4 8')
+                        help='the editing window inclusive entered as 2 integers, default is 4 8', default=[4, 8])
     parser.add_argument('--PAM', type=str,
-                        help='a motif which is required for recognition of a guide, entering this overrides the cas_type argument')
+                        help='a motif which is required for recognition of a guide, entering this overrides the cas_type argument', default=None)
 
     return parser
->>>>>>> 82e8b642
 
 def main(args):
 
@@ -78,31 +52,6 @@
     gene.find_all_guides()
     print('Preprocessing sucessful')
 
-<<<<<<< HEAD
-# create gene object and parses all guides as preprocessing
-gene = GeneForCRISPR(filepath=args.gene_filepath)
-print('Create gene object from', args.gene_filepath)
-gene.parse_exons()
-print('Parsing exons:', len(gene.exons), 'exons found')
-gene.find_all_guides(n=args.guide_length)
-print('Preprocessing sucessful')
-
-# sort guides based on PAM/cas type and editing mode first to identify all possible guides
-fwd_res, rev_res, mode = identify_guides(gene, args.cas_type, args.editing_mode, PAM=args.PAM, window=args.window)
-print('Identifying guides:', len(fwd_res)+len(rev_res), 'guides found')
-# using the preprocessing data to annotate which amino acid residues are mutated
-df = annotate_guides(args.protein_filepath, fwd_res, rev_res, mode)
-print('Annotating guides successful')
-
-# correctly format the output path and filetype of the dataframe and save
-output_type = args.output_type.lower()
-assert output_type in ['csv', 'tsv', 'dat', 'xls', 'xlsx', 'json']
-out_path = args.output_dir+args.output_prefix+'_'+args.cas_type+'_'+args.editing_mode+'_library.'+output_type
-df.to_csv(out_path)
-print('Successfully saved 0wO')
-
-# think about how we can reformat this data to account for every combination of edits that can be made with a single guide
-=======
     # sort guides based on PAM/cas type and editing mode first to identify all possible guides
     if args.PAM is None and args.window is None:
         fwd_res, rev_res, mode = identify_BE_guides(gene, args.cas_type, args.edit_from, args.edit_to)
@@ -132,5 +81,4 @@
     df.to_csv(out_path)
     print('Successfully saved 0wO')
 
-    # think about how we can reformat this data to account for every combination of edits that can be made with a single guide
->>>>>>> 82e8b642
+    # think about how we can reformat this data to account for every combination of edits that can be made with a single guide